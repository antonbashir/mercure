# Default values for mercure.
# This is a YAML-formatted file.
# Declare variables to be passed into your templates.

# -- Inject global options in the Caddyfile.
globalOptions: ""
# -- Inject snippet or named-routes options in the Caddyfile
caddyExtraConfig: ""
# -- Enable the development mode, including the debug UI and the demo.
dev: false
# -- Deprecated: The URL representation of the transport to use.
transportUrl: ""
# -- Inject extra Mercure directives in the Caddyfile.
extraDirectives: ""
# -- Inject extra Caddy directives in the Caddyfile.
caddyExtraDirectives: ""

# -- The JWT key to use for publishers, a random key will be generated if empty.
publisherJwtKey: ""
# -- The JWT algorithm to use for publishers.
publisherJwtAlg: HS256

# -- The JWT key to use for subscribers, a random key will be generated if empty.
subscriberJwtKey: ""
# -- The JWT algorithm to use for subscribers.
subscriberJwtAlg: HS256

# -- Additional environment variables to set
extraEnvs: []
# extraEnvs:
#   - name: FOO
#     valueFrom:
#       secretKeyRef:
#         key: FOO
#         name: secret-resource

# -- Allows to pass an existing secret name, the above values will be used if empty.
existingSecret: ""
# These keys must exist in the provided secret:
# -  publisher-jwt-key
# -  subscriber-jwt-key
# -  extra-directives:
# -  license:
# -  caddy-extra-directives:

# -- The license key for [the High Availability version](https://mercure.rocks/docs/hub/cluster) (not necessary is you use the FOSS version).
license: ""

metrics:
  # -- Enable metrics. You must also add a `servers` block with a [`metrics` directive](https://caddyserver.com/docs/caddyfile/options#metrics) in the `globalOptions` value.
  # servers {
  #     metrics
  # }
  enabled: false
  # -- The port to use for exposing the metrics.
  port: 2019

  serviceMonitor:
    # -- Whether to create a ServiceMonitor for Prometheus Operator.
    enabled: false
    # -- The interval to use for the ServiceMonitor to scrape the metrics.
    interval: 15s
    # -- Timeout after which the scrape is ended
    scrapeTimeout: ""
    # -- Additional labels that can be used so ServiceMonitor will be discovered by Prometheus
    selector: {}
    # -- RelabelConfigs to apply to samples before scraping
    relabelings: []
    # -- Specify honorLabels parameter to add the scrape endpoint
    honorLabels: false

# -- The number of replicas (pods) to launch, must be 1 unless you are using [the High Availability version](https://mercure.rocks/docs/hub/cluster).
replicaCount: 1

image:
  # -- Name of the image repository to pull the container image from.
  repository: antonbashir/mercure
  # -- [Image pull policy](https://kubernetes.io/docs/concepts/containers/images/#updating-images) for updating already existing images on a node.
  pullPolicy: IfNotPresent
  # -- Overrides the image tag whose default is the chart appVersion.
  tag: ""

# -- Reference to one or more secrets to be used when [pulling images](https://kubernetes.io/docs/tasks/configure-pod-container/pull-image-private-registry/#create-a-pod-that-uses-your-secret) (from private registries).
imagePullSecrets: []
# -- A name in place of the chart name for `app:` labels.
nameOverride: ""
# -- A name to substitute for the full names of resources.
fullnameOverride: ""

serviceAccount:
  # -- Specifies whether a service account should be created.
  create: true
  # -- Annotations to add to the service account.
  annotations: {}
  # -- The name of the service account to use.
  # If not set and create is true, a name is generated using the fullname template.
  name: ""

# -- Annotations to be added to pods.
podAnnotations: {}

# -- Pod [security context](https://kubernetes.io/docs/tasks/configure-pod-container/security-context/#set-the-security-context-for-a-pod).
# See the [API reference](https://kubernetes.io/docs/reference/kubernetes-api/workload-resources/pod-v1/#security-context) for details.
podSecurityContext:
  {}
  # fsGroup: 2000

# -- Container [security context](https://kubernetes.io/docs/tasks/configure-pod-container/security-context/#set-the-security-context-for-a-container).
# See the [API reference](https://kubernetes.io/docs/reference/kubernetes-api/workload-resources/pod-v1/#security-context-1) for details.
securityContext:
  {}
  # capabilities:
  #   drop:
  #   - ALL
  # readOnlyRootFilesystem: true
  # runAsNonRoot: true
  # runAsUser: 1000

service:
  # -- Kubernetes [service type](https://kubernetes.io/docs/concepts/services-networking/service/#publishing-services-service-types).
  type: ClusterIP
  # -- Service port.
  port: 80
  # -- Service target port.
  targetPort: 80
  # -- Set this, to pin the external nodePort in case `service.type` is `NodePort`.
  nodePort:
  annotations: {}

ingress:
  # -- Enable [ingress](https://kubernetes.io/docs/concepts/services-networking/ingress/).
  enabled: false
  # -- Ingress [class name](https://kubernetes.io/docs/concepts/services-networking/ingress/#ingress-class).
  className: ""
  # -- Annotations to be added to the ingress.
  annotations:
    {}
    # kubernetes.io/ingress.class: nginx
    # kubernetes.io/tls-acme: "true"
  # -- Ingress host configuration.
  # @default -- See [values.yaml](values.yaml).
  hosts:
    - host: mercure-example.local
      paths:
        - path: /
          pathType: ImplementationSpecific
  # -- Ingress TLS configuration.
  # @default -- See [values.yaml](values.yaml).
  tls: []
  #  - secretName: mercure-example-tls
  #    hosts:
  #      - mercure-example.local

# -- Container resource [requests and limits](https://kubernetes.io/docs/concepts/configuration/manage-resources-containers/).
# See the [API reference](https://kubernetes.io/docs/reference/kubernetes-api/workload-resources/pod-v1/#resources) for details.
# @default -- No requests or limits.
resources:
  {}
  # We usually recommend not to specify default resources and to leave this as a conscious
  # choice for the user. This also increases chances charts run on environments with little
  # resources, such as Minikube. If you do want to specify resources, uncomment the following
  # lines, adjust them as necessary, and remove the curly braces after 'resources:'.
  # limits:
  #   cpu: 100m
  #   memory: 128Mi
  # requests:
  #   cpu: 100m
  #   memory: 128Mi

# -- Autoscaling must not be enabled unless you are using [the High Availability version](https://mercure.rocks/docs/hub/cluster) (see [values.yaml](values.yaml) for details).
# @default -- Disabled by default.
autoscaling:
  enabled: false
  minReplicas: 1
  maxReplicas: 100
  targetCPUUtilizationPercentage: 80
  # targetMemoryUtilizationPercentage: 80

# -- [Node selector](https://kubernetes.io/docs/concepts/scheduling-eviction/assign-pod-node/#nodeselector) configuration.
nodeSelector: {}

# -- [Tolerations](https://kubernetes.io/docs/concepts/scheduling-eviction/taint-and-toleration/) for node taints.
# See the [API reference](https://kubernetes.io/docs/reference/kubernetes-api/workload-resources/pod-v1/#scheduling) for details.
tolerations: []

# -- [Affinity](https://kubernetes.io/docs/concepts/scheduling-eviction/assign-pod-node/#affinity-and-anti-affinity) configuration.
# See the [API reference](https://kubernetes.io/docs/reference/kubernetes-api/workload-resources/pod-v1/#scheduling) for details.
affinity: {}

# -- [Topology spread constraints](https://kubernetes.io/docs/concepts/scheduling-eviction/topology-spread-constraints/) configuration.
# This is a template
#  topologySpreadConstraints: |
#  - maxSkew: 1
#    topologyKey: kubernetes.io/hostname
#    whenUnsatisfiable: DoNotSchedule
#    labelSelector:
#      matchLabels:
#        {{- include "mercure.selectorLabels" . | nindent 8 }}

# -- Enable persistence using [Persistent Volume Claims](http://kubernetes.io/docs/user-guide/persistent-volumes/), only useful if you the BoltDB transport.
persistence:
  enabled: false
  # -- Mercure Data Persistent Volume Storage Class.
  # If defined, `storageClassName: <storageClass>`
  # If set to `"-"``, `storageClassName: ""``, which disables dynamic provisioning.
  # If undefined (the default) or set to `null`, no `storageClassName` spec is set, choosing the default provisioner.
  storageClass: ""

  # -- A manually managed Persistent Volume and Claim.
  # Requires `persistence.enabled: true`
  # If defined, PVC must be created manually before volume will be bound.
  accessMode: ReadWriteOnce
  size: 1Gi

  # -- a manually managed Persistent Volume Claim
  # -- Requires `persistence.enabled: true`
  # -- If defined, PVC must be created manually before volume will be bound
  existingClaim: ""

redis:
  address: ~
  username: ~
  password: ~
  dispatch_timer: ~
  subscribers_size: ~
  subscribers_broadcast_parallel: ~

customLabels: ~

deployment: ~

<<<<<<< HEAD
networkPolicy: ~

gomaxprocs: 1
=======
networkPolicy: ~
>>>>>>> 25f22c21
<|MERGE_RESOLUTION|>--- conflicted
+++ resolved
@@ -229,10 +229,6 @@
 
 deployment: ~
 
-<<<<<<< HEAD
 networkPolicy: ~
 
-gomaxprocs: 1
-=======
-networkPolicy: ~
->>>>>>> 25f22c21
+gomaxprocs: 1